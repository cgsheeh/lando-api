--- conflicted
+++ resolved
@@ -82,14 +82,6 @@
         "REPO_CLONES_PATH",
         "REPOS_TO_LAND",
         "SENTRY_DSN",
-<<<<<<< HEAD
-        "TRANSPLANT_PASSWORD",
-        "TRANSPLANT_API_KEY",
-        "TRANSPLANT_URL",
-        "TRANSPLANT_USERNAME",
-=======
-        "TREESTATUS_URL",
->>>>>>> adc31f76
     )
 
     defaults = {
