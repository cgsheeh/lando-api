# This Source Code Form is subject to the terms of the Mozilla Public
# License, v. 2.0. If a copy of the MPL was not distributed with this
# file, You can obtain one at http://mozilla.org/MPL/2.0/.
import logging

<<<<<<< HEAD
from landoapi.api.treestatus import (
    get_tree_by_name,
)

=======
import requests
>>>>>>> adc31f76

from landoapi.systems import Subsystem

logger = logging.getLogger(__name__)

# A repo is considered open for landing when either of these
# statuses are present.
# For the "approval required" status Lando will enforce the appropriate
# Phabricator group review for approval (`release-managers`) and the hg
# hook will enforce `a=<reviewer>` is present in the commit message.
OPEN_STATUSES = {"approval required", "open"}


def is_open(tree_name: str) -> bool:
    """Return `True` if the tree is considered open for landing.

    The tree is open for landing when it is `open` or `approval required`.
    If the tree cannot be found in Treestatus it is considered open.
    """
    tree = get_tree_by_name(tree_name)
    if not tree:
        # We assume missing trees are open.
        return True

    return tree.status in OPEN_STATUSES<|MERGE_RESOLUTION|>--- conflicted
+++ resolved
@@ -3,16 +3,9 @@
 # file, You can obtain one at http://mozilla.org/MPL/2.0/.
 import logging
 
-<<<<<<< HEAD
 from landoapi.api.treestatus import (
     get_tree_by_name,
 )
-
-=======
-import requests
->>>>>>> adc31f76
-
-from landoapi.systems import Subsystem
 
 logger = logging.getLogger(__name__)
 
