--- conflicted
+++ resolved
@@ -3,13 +3,9 @@
 # file, You can obtain one at http://mozilla.org/MPL/2.0/.
 
 import json
-<<<<<<< HEAD
 import logging
 import re
-=======
-import re
 import time
->>>>>>> 3180d464
 
 from typing import (
     Any,
@@ -21,7 +17,8 @@
 
 from flask import current_app
 
-<<<<<<< HEAD
+from landoapi import bmo
+from landoapi.commit_message import parse_bugs
 from landoapi.phabricator import PhabricatorClient, PhabricatorAPIException
 from landoapi.phabricator_patch import patch_to_changes
 from landoapi.projects import RELMAN_PROJECT_SLUG
@@ -32,23 +29,12 @@
 from landoapi.stacks import (
     RevisionData,
     build_stack_graph,
-=======
-from landoapi import bmo
-from landoapi.commit_message import parse_bugs
-from landoapi.phabricator import PhabricatorClient
-from landoapi.phabricator_patch import patch_to_changes
-from landoapi.projects import RELMAN_PROJECT_SLUG
-from landoapi.repos import get_repos_for_env
-from landoapi.stacks import (
-    RevisionData,
->>>>>>> 3180d464
     request_extended_revision_data,
 )
 
 
 logger = logging.getLogger(__name__)
 
-<<<<<<< HEAD
 # Maximum number of revisions allowable in a stack to be auto-uplifted.
 MAX_UPLIFT_STACK_SIZE = 5
 
@@ -89,7 +75,8 @@
 
     # Update the commit message.
     return ARC_DIFF_REV_RE.sub(repl, body)
-=======
+
+
 MILESTONE_MAJOR_VERSION_RE = re.compile(r"^(?P<major>\d+)\.\d+.", flags=re.MULTILINE)
 
 
@@ -106,7 +93,6 @@
         )
 
     return int(match.group("major"))
->>>>>>> 3180d464
 
 
 def get_uplift_request_form(revision) -> Optional[str]:
@@ -332,37 +318,6 @@
     }
 
 
-<<<<<<< HEAD
-=======
-def create_approval_request(phab: PhabricatorClient, revision: dict, form_content: str):
-    """Update an existing revision with reviewers & form comment"""
-    release_managers = get_release_managers(phab)
-
-    rev = phab.call_conduit(
-        "differential.revision.edit",
-        objectIdentifier=revision["phid"],
-        transactions=[
-            # Set release managers as reviewers
-            {"type": "reviewers.add", "value": [release_managers["phid"]]},
-            # Post the form as a comment on the revision
-            {"type": "comment", "value": form_content},
-        ],
-    )
-    rev_id = phab.expect(rev, "object", "id")
-    rev_phid = phab.expect(rev, "object", "phid")
-    assert rev_id == revision["id"], "Revision id mismatch"
-
-    logger.info("Updated Phabricator revision", extra={"id": rev_id, "phid": rev_phid})
-
-    return {
-        "mode": "approval",
-        "url": f"{phab.url_base}/D{rev_id}",
-        "revision_id": rev_id,
-        "revision_phid": rev_phid,
-    }
-
-
->>>>>>> 3180d464
 def stack_uplift_form_submitted(stack_data: RevisionData) -> bool:
     """Return `True` if the stack has a valid uplift request form submitted."""
     # NOTE: this just checks that any of the revisions in the stack have the uplift form
